--- conflicted
+++ resolved
@@ -251,11 +251,7 @@
         self.rnn_decoder = nn.LSTM(
             input_size=n_rec_units_encoder, hidden_size=self.n_rec_units
         )
-<<<<<<< HEAD
         self.embs = nn.ModuleDict()
-=======
-        self.embs = {}
->>>>>>> 66cc9c6d
 
         for cat in categorical_cardinalities:
             self.embs[cat] = nn.Embedding(
@@ -263,12 +259,6 @@
                 embedding_dim=embedding_sizes[cat],
                 scale_grad_by_freq=False,
             )
-<<<<<<< HEAD
-
-=======
-            # Register the parameter for updating it (bc. not set as attribute directly)
-            self.register_parameter("emb_mat_" + cat, self.embs[cat].weight)
->>>>>>> 66cc9c6d
 
         embs_sz = np.sum([embedding_sizes[c] for c in categorical_cardinalities.keys()])
         thought_sz = self.n_rec_units * 2
